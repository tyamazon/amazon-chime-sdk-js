--- conflicted
+++ resolved
@@ -10,6 +10,7 @@
 ### Added
 
 - Add compression support when sending and receiving sdp messages.
+- Add automatic language identification support from Amazon Transcribe for live transcription.
 
 ### Removed
 
@@ -23,10 +24,6 @@
 ## [3.0.0-beta.0] - 2022-02-08
 
 ### Added
-<<<<<<< HEAD
-- Add automatic language identification support from Amazon Transcribe for live transcription.
-=======
->>>>>>> 0792b712
 
 ### Removed
 
